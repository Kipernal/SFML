--- conflicted
+++ resolved
@@ -1,200 +1,191 @@
-////////////////////////////////////////////////////////////
-//
-// SFML - Simple and Fast Multimedia Library
-// Copyright (C) 2007-2009 Laurent Gomila (laurent.gom@gmail.com)
-//
-// This software is provided 'as-is', without any express or implied warranty.
-// In no event will the authors be held liable for any damages arising from the use of this software.
-//
-// Permission is granted to anyone to use this software for any purpose,
-// including commercial applications, and to alter it and redistribute it freely,
-// subject to the following restrictions:
-//
-// 1. The origin of this software must not be misrepresented;
-//    you must not claim that you wrote the original software.
-//    If you use this software in a product, an acknowledgment
-//    in the product documentation would be appreciated but is not required.
-//
-// 2. Altered source versions must be plainly marked as such,
-//    and must not be misrepresented as being the original software.
-//
-// 3. This notice may not be removed or altered from any source distribution.
-//
-////////////////////////////////////////////////////////////
-
-#ifndef SFML_INPUT_HPP
-#define SFML_INPUT_HPP
-
-////////////////////////////////////////////////////////////
-// Headers
-////////////////////////////////////////////////////////////
-#include <SFML/Config.hpp>
-#include <SFML/System/NonCopyable.hpp>
-#include <SFML/Window/Event.hpp>
-#include <SFML/Window/WindowListener.hpp>
-
-
-namespace sf
-{
-////////////////////////////////////////////////////////////
-/// \brief Give access to the real-time states of keyboard,
-///        mouse and joysticks
-///
-////////////////////////////////////////////////////////////
-class SFML_API Input : public WindowListener, NonCopyable
-{
-public :
-
-    ////////////////////////////////////////////////////////////
-    /// \brief Default constructor
-    ///
-    ////////////////////////////////////////////////////////////
-    Input();
-
-    ////////////////////////////////////////////////////////////
-    /// \brief Get the current state of a key (pressed or released)
-    ///
-    /// \param key Code of the key to test
-    ///
-    /// \return True if key is down, false if key is up
-    ///
-    ////////////////////////////////////////////////////////////
-    bool IsKeyDown(Key::Code key) const;
-
-    ////////////////////////////////////////////////////////////
-    /// \brief Get the current state of a mouse button (pressed or released)
-    ///
-    /// \param button Code of the mouse button to check
-    ///
-    /// \return True if button is down, false if button is up
-    ///
-    ////////////////////////////////////////////////////////////
-    bool IsMouseButtonDown(Mouse::Button button) const;
-
-    ////////////////////////////////////////////////////////////
-    /// \brief Get the current state of a joystick button (pressed or released)
-    ///
-    /// \param joystick Index of the joystick to test (0 or 1)
-    /// \param button   Index of the button to test
-    ///
-    /// \return True if button is down, false if button is up
-    ///
-    ////////////////////////////////////////////////////////////
-    bool IsJoystickButtonDown(unsigned int joystick, unsigned int button) const;
-
-    ////////////////////////////////////////////////////////////
-    /// \brief Get the current mouse X position
-    ///
-    /// The returned position is relative to the left border
-    /// of the owner window.
-    ///
-    /// \return Current mouse left position
-    ///
-    ////////////////////////////////////////////////////////////
-    int GetMouseX() const;
-
-    ////////////////////////////////////////////////////////////
-    /// \brief Get the current mouse Y position
-    ///
-    /// The returned position is relative to the top border
-    /// of the owner window.
-    ///
-    /// \return Current mouse top position
-    ///
-    ////////////////////////////////////////////////////////////
-    int GetMouseY() const;
-
-    ////////////////////////////////////////////////////////////
-    /// \brief Get the current position of a joystick axis
-    ///
-    /// The returned position is in the range [-100, 100], except
-    /// the POV which is an angle and is thus defined in [0, 360].
-    ///
-    /// \param joystick Index of the joystick to test (0 or 1)
-    /// \param axis     Axis to test
-    ///
-    /// \return Current axis position
-    ///
-    ////////////////////////////////////////////////////////////
-    float GetJoystickAxis(unsigned int joystick, Joy::Axis axis) const;
-
-private :
-
-    ////////////////////////////////////////////////////////////
-    /// \brief Called each time an event is received from the attached window
-    ///
-    /// \param event Event received
-    ///
-    ////////////////////////////////////////////////////////////
-    virtual void OnEvent(const Event& event);
-
-    ////////////////////////////////////////////////////////////
-    /// Reset all the states
-    ///
-    ////////////////////////////////////////////////////////////
-    void ResetStates();
-
-    ////////////////////////////////////////////////////////////
-    // Member data
-    ////////////////////////////////////////////////////////////
-<<<<<<< HEAD
-    bool  myKeys[Key::Count];            ///< Array containing the state of all keyboard keys
-    bool  myMouseButtons[Mouse::Count];  ///< Array containing the state of all mouse buttons
-    bool  myJoystickButtons[2][32];      ///< Array containing the state of all joysticks buttons
-    int   myMouseX;                      ///< Mouse position on X
-    int   myMouseY;                      ///< Mouse position on Y
-    float myJoystickAxis[2][Joy::Count]; ///< Joysticks position on each axis
-=======
-    bool  myKeys[Key::Count];                              ///< Array containing the state of all keyboard keys
-    bool  myMouseButtons[Mouse::ButtonCount];              ///< Array containing the state of all mouse buttons
-    int   myMouseX;                                        ///< Mouse position on X
-    int   myMouseY;                                        ///< Mouse position on Y
-    bool  myJoystickButtons[Joy::Count][Joy::ButtonCount]; ///< Array containing the state of all joysticks buttons
-    float myJoystickAxis[Joy::Count][Joy::AxisCount];      ///< Joysticks position on each axis
->>>>>>> 8df50b97
-};
-
-} // namespace sf
-
-
-#endif // SFML_INPUT_HPP
-
-
-////////////////////////////////////////////////////////////
-/// \class sf::Input
-///
-/// sf::Input provides a way to access the state of keys,
-/// mouse buttons, mouse position, joystick buttons and
-/// jostick axis.
-///
-/// sf::Input provides the same informations as the event
-/// system, but these informations can be accessed at any time,
-/// which is more convenient in many situations.
-///
-/// For example, to move an entity you can decide to catch the
-/// sf::Event::KeyPressed event on arrow keys. But if you do so,
-/// you will only receive one event when the key gets pressed
-/// (or repeated events if you activated this feature), thus the
-/// entity will not move smoothly. The best solution here is to
-/// use sf::Input::IsKeyDown so that you can update your entity's
-/// position at every iteration of your game loop, not only when you
-/// catch a KeyPressed event.
-///
-/// Note that instances of sf::Input cannot be created directly,
-/// they must be retrieved from a window (sf::Window) with its
-/// GetInput() function.
-///
-/// Usage example:
-/// \code
-/// // Retrieve the input object attached to our window
-/// const sf::Input& input = window.GetInput();
-///
-/// // Move an entity according to the current keys state
-/// float offset = 5 * window.GetFrameTime(); // 5 pixels/sec
-/// if (input.IsKeyDown(sf::Key::Left))  entity.Move(-offset, 0);
-/// if (input.IsKeyDown(sf::Key::Right)) entity.Move( offset, 0);
-/// if (input.IsKeyDown(sf::Key::Up))    entity.Move(0, -offset);
-/// if (input.IsKeyDown(sf::Key::Down))  entity.Move(0,  offset);
-/// \endcode
-///
-////////////////////////////////////////////////////////////
+////////////////////////////////////////////////////////////
+//
+// SFML - Simple and Fast Multimedia Library
+// Copyright (C) 2007-2009 Laurent Gomila (laurent.gom@gmail.com)
+//
+// This software is provided 'as-is', without any express or implied warranty.
+// In no event will the authors be held liable for any damages arising from the use of this software.
+//
+// Permission is granted to anyone to use this software for any purpose,
+// including commercial applications, and to alter it and redistribute it freely,
+// subject to the following restrictions:
+//
+// 1. The origin of this software must not be misrepresented;
+//    you must not claim that you wrote the original software.
+//    If you use this software in a product, an acknowledgment
+//    in the product documentation would be appreciated but is not required.
+//
+// 2. Altered source versions must be plainly marked as such,
+//    and must not be misrepresented as being the original software.
+//
+// 3. This notice may not be removed or altered from any source distribution.
+//
+////////////////////////////////////////////////////////////
+
+#ifndef SFML_INPUT_HPP
+#define SFML_INPUT_HPP
+
+////////////////////////////////////////////////////////////
+// Headers
+////////////////////////////////////////////////////////////
+#include <SFML/Config.hpp>
+#include <SFML/System/NonCopyable.hpp>
+#include <SFML/Window/Event.hpp>
+#include <SFML/Window/WindowListener.hpp>
+
+
+namespace sf
+{
+////////////////////////////////////////////////////////////
+/// \brief Give access to the real-time states of keyboard,
+///        mouse and joysticks
+///
+////////////////////////////////////////////////////////////
+class SFML_API Input : public WindowListener, NonCopyable
+{
+public :
+
+    ////////////////////////////////////////////////////////////
+    /// \brief Default constructor
+    ///
+    ////////////////////////////////////////////////////////////
+    Input();
+
+    ////////////////////////////////////////////////////////////
+    /// \brief Get the current state of a key (pressed or released)
+    ///
+    /// \param key Code of the key to test
+    ///
+    /// \return True if key is down, false if key is up
+    ///
+    ////////////////////////////////////////////////////////////
+    bool IsKeyDown(Key::Code key) const;
+
+    ////////////////////////////////////////////////////////////
+    /// \brief Get the current state of a mouse button (pressed or released)
+    ///
+    /// \param button Code of the mouse button to check
+    ///
+    /// \return True if button is down, false if button is up
+    ///
+    ////////////////////////////////////////////////////////////
+    bool IsMouseButtonDown(Mouse::Button button) const;
+
+    ////////////////////////////////////////////////////////////
+    /// \brief Get the current state of a joystick button (pressed or released)
+    ///
+    /// \param joystick Index of the joystick to test (0 or 1)
+    /// \param button   Index of the button to test
+    ///
+    /// \return True if button is down, false if button is up
+    ///
+    ////////////////////////////////////////////////////////////
+    bool IsJoystickButtonDown(unsigned int joystick, unsigned int button) const;
+
+    ////////////////////////////////////////////////////////////
+    /// \brief Get the current mouse X position
+    ///
+    /// The returned position is relative to the left border
+    /// of the owner window.
+    ///
+    /// \return Current mouse left position
+    ///
+    ////////////////////////////////////////////////////////////
+    int GetMouseX() const;
+
+    ////////////////////////////////////////////////////////////
+    /// \brief Get the current mouse Y position
+    ///
+    /// The returned position is relative to the top border
+    /// of the owner window.
+    ///
+    /// \return Current mouse top position
+    ///
+    ////////////////////////////////////////////////////////////
+    int GetMouseY() const;
+
+    ////////////////////////////////////////////////////////////
+    /// \brief Get the current position of a joystick axis
+    ///
+    /// The returned position is in the range [-100, 100], except
+    /// the POV which is an angle and is thus defined in [0, 360].
+    ///
+    /// \param joystick Index of the joystick to test (0 or 1)
+    /// \param axis     Axis to test
+    ///
+    /// \return Current axis position
+    ///
+    ////////////////////////////////////////////////////////////
+    float GetJoystickAxis(unsigned int joystick, Joy::Axis axis) const;
+
+private :
+
+    ////////////////////////////////////////////////////////////
+    /// \brief Called each time an event is received from the attached window
+    ///
+    /// \param event Event received
+    ///
+    ////////////////////////////////////////////////////////////
+    virtual void OnEvent(const Event& event);
+
+    ////////////////////////////////////////////////////////////
+    /// Reset all the states
+    ///
+    ////////////////////////////////////////////////////////////
+    void ResetStates();
+
+    ////////////////////////////////////////////////////////////
+    // Member data
+    ////////////////////////////////////////////////////////////
+    bool  myKeys[Key::Count];                              ///< Array containing the state of all keyboard keys
+    bool  myMouseButtons[Mouse::ButtonCount];              ///< Array containing the state of all mouse buttons
+    int   myMouseX;                                        ///< Mouse position on X
+    int   myMouseY;                                        ///< Mouse position on Y
+    bool  myJoystickButtons[Joy::Count][Joy::ButtonCount]; ///< Array containing the state of all joysticks buttons
+    float myJoystickAxis[Joy::Count][Joy::AxisCount];      ///< Joysticks position on each axis
+};
+
+} // namespace sf
+
+
+#endif // SFML_INPUT_HPP
+
+
+////////////////////////////////////////////////////////////
+/// \class sf::Input
+///
+/// sf::Input provides a way to access the state of keys,
+/// mouse buttons, mouse position, joystick buttons and
+/// jostick axis.
+///
+/// sf::Input provides the same informations as the event
+/// system, but these informations can be accessed at any time,
+/// which is more convenient in many situations.
+///
+/// For example, to move an entity you can decide to catch the
+/// sf::Event::KeyPressed event on arrow keys. But if you do so,
+/// you will only receive one event when the key gets pressed
+/// (or repeated events if you activated this feature), thus the
+/// entity will not move smoothly. The best solution here is to
+/// use sf::Input::IsKeyDown so that you can update your entity's
+/// position at every iteration of your game loop, not only when you
+/// catch a KeyPressed event.
+///
+/// Note that instances of sf::Input cannot be created directly,
+/// they must be retrieved from a window (sf::Window) with its
+/// GetInput() function.
+///
+/// Usage example:
+/// \code
+/// // Retrieve the input object attached to our window
+/// const sf::Input& input = window.GetInput();
+///
+/// // Move an entity according to the current keys state
+/// float offset = 5 * window.GetFrameTime(); // 5 pixels/sec
+/// if (input.IsKeyDown(sf::Key::Left))  entity.Move(-offset, 0);
+/// if (input.IsKeyDown(sf::Key::Right)) entity.Move( offset, 0);
+/// if (input.IsKeyDown(sf::Key::Up))    entity.Move(0, -offset);
+/// if (input.IsKeyDown(sf::Key::Down))  entity.Move(0,  offset);
+/// \endcode
+///
+////////////////////////////////////////////////////////////